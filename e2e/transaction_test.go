--- conflicted
+++ resolved
@@ -487,9 +487,6 @@
 // that modify it's state, and make sure that all
 // transactions were correctly executed
 func Test_TransactionIBFTLoop(t *testing.T) {
-	// FIXME: skip temporary, we're creating a PR to fix this test
-	t.SkipNow()
-
 	senderKey, sender := tests.GenerateKeyAndAddr(t)
 	defaultBalance := framework.EthToWei(100)
 
@@ -544,14 +541,9 @@
 	// Check that the count is 0 before running the test
 	assert.Equalf(t, "0", count.String(), "Count doesn't match")
 
-<<<<<<< HEAD
-=======
-	// Send ~50 transactions
-	numTransactions := 50
 	var wg sync.WaitGroup
 	wg.Add(numTransactions)
 
->>>>>>> 70e34006
 	// Add stress test transactions
 	txHashes := addStressTxnsWithHashes(
 		t,
