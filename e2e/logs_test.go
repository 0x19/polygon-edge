package e2e

import (
	"context"
	"github.com/umbracle/ethgo"
	"math/big"
	"testing"
	"time"

	"github.com/0xPolygon/polygon-edge/e2e/framework"
	"github.com/0xPolygon/polygon-edge/helper/hex"
	"github.com/0xPolygon/polygon-edge/helper/tests"
	"github.com/0xPolygon/polygon-edge/types"

	"github.com/stretchr/testify/assert"
	"golang.org/x/crypto/sha3"
)

func TestNewFilter_Logs(t *testing.T) {
	key, addr := tests.GenerateKeyAndAddr(t)

	ibftManager := framework.NewIBFTServersManager(
		t,
		1,
		IBFTDirPrefix,
		func(i int, config *framework.TestServerConfig) {
			config.Premine(addr, framework.EthToWei(10))
			config.SetBlockTime(1)
		},
	)

	ctx, cancel := context.WithTimeout(context.Background(), time.Minute)
	defer cancel()

	ibftManager.StartServers(ctx)
	srv := ibftManager.GetServer(0)

	ctx1, cancel1 := context.WithTimeout(context.Background(), framework.DefaultTimeout)
	defer cancel1()

	contractAddr, err := srv.DeployContract(ctx1, sampleByteCode, key)
	castedContractAddr := types.Address(contractAddr)

	if err != nil {
		t.Fatal(err)
	}

	txpoolClient := srv.TxnPoolOperator()
	jsonRPCClient := srv.JSONRPC()

<<<<<<< HEAD
	id, err := jsonRPCClient.Eth().NewFilter(&web3.LogFilter{})
=======
	id, err := jsonRPCClient.Eth().NewFilter(&ethgo.LogFilter{})
>>>>>>> ba29ca15
	assert.NoError(t, err)

	txn, err := tests.GenerateAddTxnReq(tests.GenerateTxReqParams{
		Nonce:         1, // The first transaction was a contract deployment
		ReferenceAddr: addr,
		ReferenceKey:  key,
		ToAddress:     castedContractAddr,
		GasPrice:      big.NewInt(framework.DefaultGasPrice),
		Input:         framework.MethodSig("setA1"),
	})
	if err != nil {
		return
	}

	addTxnContext, addTxnCancelFn := context.WithTimeout(context.Background(), framework.DefaultTimeout)
	defer addTxnCancelFn()

	addResp, addErr := txpoolClient.AddTxn(addTxnContext, txn)
	if addErr != nil {
		t.Fatalf("Unable to add transaction, %v", addErr)
	}

	receiptContext, cancelFn := context.WithTimeout(context.Background(), framework.DefaultTimeout)
	defer cancelFn()

<<<<<<< HEAD
	txHash := web3.Hash(types.StringToHash(addResp.TxHash))
=======
	txHash := ethgo.Hash(types.StringToHash(addResp.TxHash))
>>>>>>> ba29ca15
	if _, receiptErr := srv.WaitForReceipt(receiptContext, txHash); receiptErr != nil {
		t.Fatalf("Unable to wait for receipt, %v", receiptErr)
	}

	res, err := jsonRPCClient.Eth().GetFilterChanges(id)

	assert.NoError(t, err)
	assert.Equal(t, 1, len(res))
}

func TestNewFilter_Block(t *testing.T) {
	fromKey, from := tests.GenerateKeyAndAddr(t)
	_, to := tests.GenerateKeyAndAddr(t)

	ibftManager := framework.NewIBFTServersManager(
		t,
		1,
		IBFTDirPrefix,
		func(i int, config *framework.TestServerConfig) {
			config.Premine(from, framework.EthToWei(10))
			config.SetBlockTime(1)
		},
	)

	ctx, cancel := context.WithTimeout(context.Background(), time.Minute)
	defer cancel()

	ibftManager.StartServers(ctx)
	srv := ibftManager.GetServer(0)

	client := srv.JSONRPC()

	id, err := client.Eth().NewBlockFilter()
	assert.NoError(t, err)

	ctx, cancelFn := context.WithTimeout(context.Background(), framework.DefaultTimeout)
	defer cancelFn()

	if _, sendErr := srv.SendRawTx(ctx, &framework.PreparedTransaction{
		From:     from,
		To:       &to,
		GasPrice: big.NewInt(10000),
		Gas:      1000000,
		Value:    big.NewInt(10000),
	}, fromKey); err != nil {
		t.Fatalf("Unable to send transaction %v", sendErr)
	}

	assert.NoError(t, err)

	// verify filter picked up block changes
	blocks, err := client.Eth().GetFilterChangesBlock(id)
	assert.NoError(t, err)
	assert.Greater(t, len(blocks), 0)
}

func TestFilterValue(t *testing.T) {
	// Scenario :
	//
	//	1.	Deploy a smart contract which is able to emit an event when calling a method.
	//		The event will contain a data, the number 42.
	//
	//		1a. Create a filter which will only register a specific event (
	//		MyEvent) emitted by the previously deployed contract.
	//
	//	2.	Call the smart contract method and wait for the block.
	//
	//	3.	Query the block's bloom filter to make sure the data has been properly inserted.
	//
	key, addr := tests.GenerateKeyAndAddr(t)

	ibftManager := framework.NewIBFTServersManager(
		t,
		1,
		IBFTDirPrefix,
		func(i int, config *framework.TestServerConfig) {
			config.Premine(addr, framework.EthToWei(10))
			config.SetBlockTime(1)
		},
	)

	ctx, cancel := context.WithTimeout(context.Background(), time.Minute)
	defer cancel()

	ibftManager.StartServers(ctx)
	srv := ibftManager.GetServer(0)

	deployCtx, deployCancel := context.WithTimeout(context.Background(), time.Minute)
	defer deployCancel()

	contractAddr, err := srv.DeployContract(deployCtx, bloomFilterTestBytecode, key)

	if err != nil {
		t.Fatal(err)
	}

	txpoolClient := srv.TxnPoolOperator()
	jsonRPCClient := srv.JSONRPC()

	// Encode event signature
	hash := sha3.NewLegacyKeccak256()
	decodeString := []byte("MyEvent(address,uint256)")
	hash.Write(decodeString)

	buf := hash.Sum(nil)

	// Convert to right format
	var (
<<<<<<< HEAD
		placeholderWrapper []*web3.Hash
		placeholder        web3.Hash
		filterEventHashes  [][]*web3.Hash
		filterAddresses    []web3.Address
=======
		placeholderWrapper []*ethgo.Hash
		placeholder        ethgo.Hash
		filterEventHashes  [][]*ethgo.Hash
		filterAddresses    []ethgo.Address
>>>>>>> ba29ca15
	)

	copy(placeholder[:], buf)
	placeholderWrapper = append(placeholderWrapper, &placeholder)

	filterEventHashes = append(filterEventHashes, placeholderWrapper)
	filterAddresses = append(filterAddresses, contractAddr)

<<<<<<< HEAD
	filterID, err := jsonRPCClient.Eth().NewFilter(&web3.LogFilter{
=======
	filterID, err := jsonRPCClient.Eth().NewFilter(&ethgo.LogFilter{
>>>>>>> ba29ca15
		Address: filterAddresses,
		Topics:  filterEventHashes,
	})

	assert.NoError(t, err)

	castedContractAddr := types.Address(contractAddr)

	if err != nil {
		t.Fatal(err)
	}

	txn, err := tests.GenerateAddTxnReq(tests.GenerateTxReqParams{
		Nonce:         1,
		ReferenceAddr: addr,
		ReferenceKey:  key,
		ToAddress:     castedContractAddr,
		GasPrice:      big.NewInt(framework.DefaultGasPrice),
		Input:         framework.MethodSig("TriggerMyEvent"),
	})

	if err != nil {
		return
	}

	addTxnContext, cancelFn := context.WithTimeout(context.Background(), framework.DefaultTimeout)
	defer cancelFn()

	addResp, addErr := txpoolClient.AddTxn(addTxnContext, txn)
	if addErr != nil {
		return
	}

	receiptContext, cancelFn := context.WithTimeout(context.Background(), framework.DefaultTimeout)
	defer cancelFn()

<<<<<<< HEAD
	txHash := web3.Hash(types.StringToHash(addResp.TxHash))
=======
	txHash := ethgo.Hash(types.StringToHash(addResp.TxHash))
>>>>>>> ba29ca15
	if _, receiptErr := srv.WaitForReceipt(receiptContext, txHash); receiptErr != nil {
		return
	}

	res, err := jsonRPCClient.Eth().GetFilterChanges(filterID)

	assert.NoError(t, err)
	assert.Len(t, res, 1)
	assert.Equal(t, "0x000000000000000000000000000000000000000000000000000000000000002a", hex.EncodeToHex(res[0].Data))
}<|MERGE_RESOLUTION|>--- conflicted
+++ resolved
@@ -48,11 +48,7 @@
 	txpoolClient := srv.TxnPoolOperator()
 	jsonRPCClient := srv.JSONRPC()
 
-<<<<<<< HEAD
-	id, err := jsonRPCClient.Eth().NewFilter(&web3.LogFilter{})
-=======
 	id, err := jsonRPCClient.Eth().NewFilter(&ethgo.LogFilter{})
->>>>>>> ba29ca15
 	assert.NoError(t, err)
 
 	txn, err := tests.GenerateAddTxnReq(tests.GenerateTxReqParams{
@@ -78,11 +74,7 @@
 	receiptContext, cancelFn := context.WithTimeout(context.Background(), framework.DefaultTimeout)
 	defer cancelFn()
 
-<<<<<<< HEAD
-	txHash := web3.Hash(types.StringToHash(addResp.TxHash))
-=======
 	txHash := ethgo.Hash(types.StringToHash(addResp.TxHash))
->>>>>>> ba29ca15
 	if _, receiptErr := srv.WaitForReceipt(receiptContext, txHash); receiptErr != nil {
 		t.Fatalf("Unable to wait for receipt, %v", receiptErr)
 	}
@@ -191,17 +183,10 @@
 
 	// Convert to right format
 	var (
-<<<<<<< HEAD
-		placeholderWrapper []*web3.Hash
-		placeholder        web3.Hash
-		filterEventHashes  [][]*web3.Hash
-		filterAddresses    []web3.Address
-=======
 		placeholderWrapper []*ethgo.Hash
 		placeholder        ethgo.Hash
 		filterEventHashes  [][]*ethgo.Hash
 		filterAddresses    []ethgo.Address
->>>>>>> ba29ca15
 	)
 
 	copy(placeholder[:], buf)
@@ -210,11 +195,7 @@
 	filterEventHashes = append(filterEventHashes, placeholderWrapper)
 	filterAddresses = append(filterAddresses, contractAddr)
 
-<<<<<<< HEAD
-	filterID, err := jsonRPCClient.Eth().NewFilter(&web3.LogFilter{
-=======
 	filterID, err := jsonRPCClient.Eth().NewFilter(&ethgo.LogFilter{
->>>>>>> ba29ca15
 		Address: filterAddresses,
 		Topics:  filterEventHashes,
 	})
@@ -251,11 +232,7 @@
 	receiptContext, cancelFn := context.WithTimeout(context.Background(), framework.DefaultTimeout)
 	defer cancelFn()
 
-<<<<<<< HEAD
-	txHash := web3.Hash(types.StringToHash(addResp.TxHash))
-=======
 	txHash := ethgo.Hash(types.StringToHash(addResp.TxHash))
->>>>>>> ba29ca15
 	if _, receiptErr := srv.WaitForReceipt(receiptContext, txHash); receiptErr != nil {
 		return
 	}
