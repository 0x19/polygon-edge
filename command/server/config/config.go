--- conflicted
+++ resolved
@@ -30,11 +30,8 @@
 	LogFilePath              string     `json:"log_to" yaml:"log_to"`
 	JSONRPCBatchRequestLimit uint64     `json:"json_rpc_batch_request_limit" yaml:"json_rpc_batch_request_limit"`
 	JSONRPCBlockRangeLimit   uint64     `json:"json_rpc_block_range_limit" yaml:"json_rpc_block_range_limit"`
-<<<<<<< HEAD
 	NodeType                 string     `json:"node_type" yaml:"node_type"`
-=======
 	JSONLogFormat            bool       `json:"json_log_format" yaml:"json_log_format"`
->>>>>>> 2962f20d
 }
 
 // Telemetry holds the config details for metric services.
